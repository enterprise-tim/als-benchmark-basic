name: AsyncLocalStorage Benchmark

on:
  push:
    branches: [ performance-test ]
  schedule:
    # Run weekly on Sundays at 2 AM UTC
    - cron: '0 2 * * 0'
  workflow_dispatch:
    inputs:
      iterations:
        description: 'Number of iterations per version (default: 10)'
        required: false
        default: '10'
        type: number
      run_memory_tests:
        description: 'Run memory profiling tests'
        required: false
        default: 'true'
        type: boolean

permissions:
  contents: write
  actions: read

jobs:
  generate-matrix:
    runs-on: ubuntu-latest
    outputs:
      matrix: ${{ steps.set-matrix.outputs.matrix }}
    steps:
    - name: Checkout repository
      uses: actions/checkout@v4
    
    - name: Setup Node.js
      uses: actions/setup-node@v4
      with:
        node-version: '20.x'
        cache: 'npm'
    
    - name: Generate version matrix
      id: set-matrix
      run: |
        echo "🔍 Reading Node.js versions from config..."
        VERSIONS=$(node -e "
          const config = require('./config/node-versions.json');
          const activeVersions = Object.entries(config.versions)
            .filter(([key, version]) => version.active)
            .map(([key, version]) => version.exact)
            .sort((a, b) => {
              const aParts = a.split('.').map(Number);
              const bParts = b.split('.').map(Number);
              for (let i = 0; i < Math.max(aParts.length, bParts.length); i++) {
                const aPart = aParts[i] || 0;
                const bPart = bParts[i] || 0;
                if (aPart !== bPart) return aPart - bPart;
              }
              return 0;
            });
          console.log(JSON.stringify(activeVersions));
        ")
        
        echo "📋 Found versions: $VERSIONS"
        echo "matrix={\"node-version\":$VERSIONS}" >> $GITHUB_OUTPUT
        
        echo "🎯 Matrix will run ${#VERSIONS[@]} Node.js versions in parallel"

  benchmark:
    runs-on: ubuntu-latest-4-cores
    needs: generate-matrix
    strategy:
      matrix: ${{ fromJson(needs.generate-matrix.outputs.matrix) }}
      fail-fast: false
    
    steps:
    - name: Checkout repository
      uses: actions/checkout@v4
    
    - name: Setup Node.js ${{ matrix.node-version }}
      uses: actions/setup-node@v4
      with:
        node-version: ${{ matrix.node-version }}
        cache: 'npm'
    
    - name: Install dependencies
      run: npm ci
    
    - name: Verify Node.js version
      run: |
        echo "Expected Node.js version: ${{ matrix.node-version }}"
        echo "Actual Node.js version: $(node --version)"
        if [ "$(node --version)" != "v${{ matrix.node-version }}" ]; then
          echo "❌ Node.js version mismatch!"
          exit 1
        fi
        echo "✅ Node.js version verified"
    
    - name: Debug matrix info
      run: |
        echo "🔍 Debug information:"
        echo "Matrix node-version: ${{ matrix.node-version }}"
        echo "Current working directory: $(pwd)"
        echo "Node.js version: $(node --version)"
        echo "NPM version: $(npm --version)"
        echo "Available scripts:"
        npm run
        echo "Matrix strategy info:"
        echo "Total matrix jobs: ${{ strategy.job-total }}"
        echo "Current matrix index: ${{ strategy.job-index }}"
    
    - name: Run multi-iteration benchmarks
      env:
        NODE_VERSION: ${{ matrix.node-version }}
      run: |
        echo "🚀 Running ${{ github.event.inputs.iterations || 10 }} iterations for Node.js ${{ matrix.node-version }}"
        echo "📊 Matrix job ${{ strategy.job-index }} of ${{ strategy.job-total }}"
        
        # Ensure results directory exists
        mkdir -p public/results/versions/node_${{ matrix.node-version }}
        echo "📁 Created results directory: public/results/versions/node_${{ matrix.node-version }}"
        
        # Run the benchmark
        npm run multi-iteration ${{ github.event.inputs.iterations || 10 }}
        
        # Verify results were created
        echo "📊 Benchmark completed, checking results:"
        ls -la public/results/versions/node_${{ matrix.node-version }}/ || echo "No results directory found"
        
    - name: Run memory profiling tests
      if: ${{ github.event.inputs.run_memory_tests != 'false' }}
      run: |
        echo "🧠 Running memory tests for Node.js ${{ matrix.node-version }}"
        
        # Ensure results directory exists
        mkdir -p public/results/versions/node_${{ matrix.node-version }}
        
        # Run memory test
        node --expose-gc src/memory-test.js
        
        # Copy memory results to version directory
        if [ -d "public/results/versions/node_${{ matrix.node-version }}" ]; then
          mkdir -p "public/results/versions/node_${{ matrix.node-version }}/memory"
          find public/results -name "memory_*.json" -exec cp {} "public/results/versions/node_${{ matrix.node-version }}/memory/" \;
          
          echo "📊 Memory test results:"
          ls -la "public/results/versions/node_${{ matrix.node-version }}/memory/" || echo "No memory results found"
        fi
    
    - name: Upload benchmark results
      uses: actions/upload-artifact@v4
      with:
        name: benchmark-results-node-${{ matrix.node-version }}
        path: |
          public/results/versions/node_${{ matrix.node-version }}/
          public/results/benchmark_*.json
          public/results/memory_*.json
        retention-days: 30
    
    - name: Generate performance summary
      run: |
        echo "## Performance Summary for Node.js ${{ matrix.node-version }}" >> $GITHUB_STEP_SUMMARY
        echo "" >> $GITHUB_STEP_SUMMARY
        
        VERSION_DIR="public/results/versions/node_${{ matrix.node-version }}"
        if [ -d "$VERSION_DIR" ]; then
          echo "### Benchmark Results" >> $GITHUB_STEP_SUMMARY
          echo "**Files found:** $(ls -1 $VERSION_DIR | wc -l)" >> $GITHUB_STEP_SUMMARY
          echo "**Contents:**" >> $GITHUB_STEP_SUMMARY
          ls -la "$VERSION_DIR" >> $GITHUB_STEP_SUMMARY
          
          # Show benchmark log if available
          if [ -f "$VERSION_DIR/benchmark.log" ]; then
            echo "" >> $GITHUB_STEP_SUMMARY
            echo "**Benchmark Log (last 10 lines):**" >> $GITHUB_STEP_SUMMARY
            echo '```' >> $GITHUB_STEP_SUMMARY
            tail -10 "$VERSION_DIR/benchmark.log" >> $GITHUB_STEP_SUMMARY
            echo '```' >> $GITHUB_STEP_SUMMARY
          fi
        else
          echo "⚠️ No results directory found for this version" >> $GITHUB_STEP_SUMMARY
        fi

  compare-versions:
    runs-on: ubuntu-latest-4-cores
    needs: [benchmark]
    if: always()
    
    steps:
    - name: Checkout repository
      uses: actions/checkout@v4
    
    - name: Download all benchmark results
      uses: actions/download-artifact@v4
      with:
        path: ./downloaded-results
        pattern: 'benchmark-results-node-*'
      continue-on-error: true
    
    - name: Setup Node.js (latest)
      uses: actions/setup-node@v4
      with:
        node-version: '20.x'
        cache: 'npm'
    
    - name: Install dependencies
      run: npm ci
    
    - name: Prepare results directory
      run: |
        mkdir -p public/results/versions
        
        # Copy all downloaded results to the results directory
        if [ -d "./downloaded-results" ]; then
          for artifact in downloaded-results/*/; do
            if [ -d "$artifact" ]; then
              echo "Processing artifact: $artifact"
              # Extract version from artifact name
              version_name=$(basename "$artifact" | sed 's/benchmark-results-node-//')
              target_dir="public/results/versions/node_$version_name"
              
              echo "Copying to: $target_dir"
              cp -r "$artifact"/* "$target_dir/" 2>/dev/null || true
              
              # Ensure proper structure
              if [ ! -d "$target_dir" ]; then
                mkdir -p "$target_dir"
              fi
            fi
          done
        else
          echo "No downloaded artifacts found, checking for existing results..."
        fi
        
        # Check if we have any existing results
        if [ -d "public/results/versions" ] && [ "$(ls -A public/results/versions)" ]; then
          echo "Found existing benchmark results:"
          ls -la public/results/versions/
          
          # Show what's in each version directory
          for version_dir in public/results/versions/node_*; do
            if [ -d "$version_dir" ]; then
              echo "Version $version_dir contains:"
              ls -la "$version_dir"
            fi
          done
        else
          echo "No benchmark results found, creating placeholder structure..."
          mkdir -p public/results/versions/placeholder
          echo '{"message": "No benchmark data available", "timestamp": "'$(date -u +%Y-%m-%dT%H:%M:%SZ)'"}' > public/results/versions/placeholder/placeholder.json
        fi
        
        echo "Final results structure:"
        find public/results/versions -type d | head -20
    
    - name: Generate version comparison report
      run: |
        echo "🔍 Generating comprehensive version comparison report..."
        if npm run compare-versions; then
          echo "📊 Comparison report generated successfully"
          ls -la docs/
        else
          echo "⚠️ Version comparison failed, but continuing..."
          # Create a basic placeholder report
          mkdir -p docs
          echo "# AsyncLocalStorage Benchmark Results" > docs/index.md
          echo "" >> docs/index.md
          echo "No benchmark data available at this time." >> docs/index.md
          echo "" >> docs/index.md
          echo "Generated on: $(date -u)" >> docs/index.md
        fi
    
    - name: Generate additional reports
      run: |
        echo "📝 Generating additional performance reports..."
        if npm run generate-report; then
          echo "📈 Additional reports generated successfully"
          ls -la docs/
        else
          echo "⚠️ Report generation failed, but continuing..."
          # Ensure we have at least some documentation
          if [ ! -f "docs/index.md" ]; then
            mkdir -p docs
            echo "# AsyncLocalStorage Benchmark Results" > docs/index.md
            echo "" >> docs/index.md
            echo "No benchmark data available at this time." >> docs/index.md
            echo "" >> docs/index.md
            echo "Generated on: $(date -u)" >> docs/index.md
          fi
        fi
    
    - name: Upload comparison results
      uses: actions/upload-artifact@v4
      with:
        name: version-comparison
        path: |
          public/results/
          docs/
        retention-days: 30

  create-release:
    runs-on: ubuntu-latest
    needs: [compare-versions]
    if: always() && github.ref == 'refs/heads/performance-test'
    
    steps:
    - name: Checkout repository
      uses: actions/checkout@v4
    
    - name: Download comparison results
      uses: actions/download-artifact@v4
      with:
        name: version-comparison
        path: ./release-assets
      continue-on-error: true
    
    - name: Setup Node.js
      uses: actions/setup-node@v4
      with:
        node-version: '20.x'
        cache: 'npm'
    
    - name: Install dependencies
      run: npm ci
    
    - name: Prepare release assets
      id: prepare_release
      run: |
        echo "📦 Preparing release assets..."
        
        # Create timestamp
        TIMESTAMP=$(date -u +"%Y%m%d-%H%M%S")
        RELEASE_TAG="benchmark-results-${TIMESTAMP}"
        
        # Create release directory
        mkdir -p release-package
        
<<<<<<< HEAD
        # Copy benchmark results and docs
        if [ -d "./release-assets/public/results" ]; then
          cp -r ./release-assets/public/results release-package/
        elif [ -d "./release-assets/results" ]; then
=======
        # Copy results and docs
        if [ -d "./release-assets/results" ]; then
>>>>>>> b88682d9
          cp -r ./release-assets/results release-package/
        else
          echo "⚠️ No results found in release assets, checking local results..."
          if [ -d "public/results" ]; then
            cp -r public/results release-package/
          fi
        fi
        
        if [ -d "./release-assets/docs" ]; then
          cp -r ./release-assets/docs release-package/
        fi
        
<<<<<<< HEAD
        # Verify we have actual data
        echo "📊 Checking release package contents..."
        if [ -d "release-package/results/versions" ]; then
          echo "Found results in release package:"
          ls -la release-package/results/versions/
          
          # Count actual data files
          TOTAL_FILES=0
          for version_dir in release-package/results/versions/node_*; do
            if [ -d "$version_dir" ]; then
              FILE_COUNT=$(find "$version_dir" -type f | wc -l)
              TOTAL_FILES=$((TOTAL_FILES + FILE_COUNT))
              echo "  $version_dir: $FILE_COUNT files"
            fi
          done
          echo "Total data files: $TOTAL_FILES"
        else
          echo "⚠️ No results found in release package!"
        fi
        
        # Create a summary file
        cat > release-package/README.md << EOF
# AsyncLocalStorage Benchmark Results

Generated on: $(date -u)

## Contents
- \`results/\` - Raw benchmark data for each Node.js version
- \`docs/\` - Generated reports and analysis

## Usage
Download this release and extract the contents to use with the async-node-stats application.

## Node.js Versions Tested
$(find release-package/results/versions -maxdepth 1 -type d -name "node_*" | sort | sed 's|.*/||' | sed 's/^/- /' || echo "- No versions found")
EOF
        
        # Create a JSON manifest
        cat > release-package/manifest.json << EOF
{
  "releaseType": "benchmark-results",
  "generatedAt": "$(date -u -Iseconds)",
  "nodeVersions": [
$(find release-package/results/versions -maxdepth 1 -type d -name "node_*" | sort | sed 's|.*/||' | sed 's/^/    "/' | sed 's/$/",/' | sed '$ s/,$//' || echo '    "none"')
  ],
  "totalSize": "$(du -sh release-package | cut -f1)",
  "workflowRun": "${{ github.run_id }}",
  "dataFiles": $TOTAL_FILES
}
EOF
=======
        # Create simple README
        echo "# AsyncLocalStorage Benchmark Results" > release-package/README.md
        echo "" >> release-package/README.md
        echo "Generated on: $(date -u)" >> release-package/README.md
        echo "" >> release-package/README.md
        echo "## Contents" >> release-package/README.md
        echo "- results/ - Raw benchmark data" >> release-package/README.md
        echo "- docs/ - Generated reports" >> release-package/README.md
>>>>>>> b88682d9
        
        # Create simple manifest
        echo "{" > release-package/manifest.json
        echo '  "releaseType": "benchmark-results",' >> release-package/manifest.json
        echo "  \"generatedAt\": \"$(date -u -Iseconds)\"," >> release-package/manifest.json
        echo '  "workflowRun": "'${{ github.run_id }}'"' >> release-package/manifest.json
        echo "}" >> release-package/manifest.json
        
        # Create archive
        tar -czf "benchmark-results.tar.gz" -C release-package .
        
        # Set outputs
        echo "release_tag=${RELEASE_TAG}" >> $GITHUB_OUTPUT
        echo "archive_name=benchmark-results.tar.gz" >> $GITHUB_OUTPUT
        echo "generated_at=$(date -u -Iseconds)" >> $GITHUB_OUTPUT
    
    - name: Create Release
      id: create_release
      uses: actions/create-release@v1
      env:
        GITHUB_TOKEN: ${{ secrets.GITHUB_TOKEN }}
      with:
        tag_name: ${{ steps.prepare_release.outputs.release_tag }}
        release_name: "Benchmark Results - ${{ steps.prepare_release.outputs.release_tag }}"
<<<<<<< HEAD
        body: "## AsyncLocalStorage Benchmark Results\n\nThis release contains the latest benchmark results for AsyncLocalStorage performance across different Node.js versions.\n\n### What's Included\n- Raw benchmark data for each tested Node.js version\n- Generated performance reports and analysis\n- Memory profiling results\n- Version comparison charts and tables\n\n### Generated On\n${{ steps.prepare_release.outputs.generated_at }}\n\n### Workflow Run\n[${{ github.workflow }} #${{ github.run_number }}](${{ github.server_url }}/${{ github.repository }}/actions/runs/${{ github.run_id }})\n\n### Usage\nDownload the `async-node-stats-benchmark-*.tar.gz` file and extract it to use with the async-node-stats application.\n\nThe deploy workflow will automatically download and use the latest release for building the site."
=======
        body: |
          ## AsyncLocalStorage Benchmark Results
          
          This release contains benchmark results for AsyncLocalStorage performance.
          
          Generated on: ${{ steps.prepare_release.outputs.generated_at }}
          
          Workflow run: ${{ github.run_id }}
>>>>>>> b88682d9
        draft: false
        prerelease: false
    
    - name: Upload Release Asset
      uses: actions/upload-release-asset@v1
      env:
        GITHUB_TOKEN: ${{ secrets.GITHUB_TOKEN }}
      with:
        upload_url: ${{ steps.create_release.outputs.upload_url }}
        asset_path: ./benchmark-results.tar.gz
        asset_name: benchmark-results.tar.gz
        asset_content_type: application/gzip

  performance-regression:
    runs-on: ubuntu-latest-4-cores
    if: github.event_name == 'pull_request'
    
    steps:
    - name: Checkout repository
      uses: actions/checkout@v4
    
    - name: Download benchmark results
      uses: actions/download-artifact@v4
      with:
        name: benchmark-results-node-20.11.0
        path: ./pr-results
    
    - name: Checkout main branch
      uses: actions/checkout@v4
      with:
        ref: main
        path: ./main-branch
    
    - name: Setup Node.js
      uses: actions/setup-node@v4
      with:
        node-version: '20.11.0'
        cache: 'npm'
    
    - name: Run baseline benchmark (main branch)
      working-directory: ./main-branch
      run: |
        npm ci
        npm run benchmark
        mkdir -p ../baseline-results
        cp results/benchmark_*.json ../baseline-results/
    
    - name: Compare performance
      run: |
        echo "## Performance Regression Analysis" >> $GITHUB_STEP_SUMMARY
        echo "" >> $GITHUB_STEP_SUMMARY
        
        BASELINE=$(ls baseline-results/benchmark_*.json | head -1)
        CURRENT=$(ls pr-results/benchmark_*.json | head -1)
        
        if [ -f "$BASELINE" ] && [ -f "$CURRENT" ]; then
          echo "Comparing performance between main branch and PR..." >> $GITHUB_STEP_SUMMARY
          echo "" >> $GITHUB_STEP_SUMMARY
          echo "### Baseline (main branch)" >> $GITHUB_STEP_SUMMARY
          echo '```json' >> $GITHUB_STEP_SUMMARY
          jq '.benchmarks[] | {name: .name, overhead: .overhead.timePercent}' "$BASELINE" >> $GITHUB_STEP_SUMMARY
          echo '```' >> $GITHUB_STEP_SUMMARY
          echo "" >> $GITHUB_STEP_SUMMARY
          echo "### Current (PR)" >> $GITHUB_STEP_SUMMARY
          echo '```json' >> $GITHUB_STEP_SUMMARY
          jq '.benchmarks[] | {name: .name, overhead: .overhead.timePercent}' "$CURRENT" >> $GITHUB_STEP_SUMMARY
          echo '```' >> $GITHUB_STEP_SUMMARY
        else
          echo "⚠️ Could not find benchmark files for comparison" >> $GITHUB_STEP_SUMMARY
        fi<|MERGE_RESOLUTION|>--- conflicted
+++ resolved
@@ -334,15 +334,10 @@
         # Create release directory
         mkdir -p release-package
         
-<<<<<<< HEAD
         # Copy benchmark results and docs
         if [ -d "./release-assets/public/results" ]; then
           cp -r ./release-assets/public/results release-package/
         elif [ -d "./release-assets/results" ]; then
-=======
-        # Copy results and docs
-        if [ -d "./release-assets/results" ]; then
->>>>>>> b88682d9
           cp -r ./release-assets/results release-package/
         else
           echo "⚠️ No results found in release assets, checking local results..."
@@ -355,7 +350,6 @@
           cp -r ./release-assets/docs release-package/
         fi
         
-<<<<<<< HEAD
         # Verify we have actual data
         echo "📊 Checking release package contents..."
         if [ -d "release-package/results/versions" ]; then
@@ -406,28 +400,16 @@
   "dataFiles": $TOTAL_FILES
 }
 EOF
-=======
-        # Create simple README
-        echo "# AsyncLocalStorage Benchmark Results" > release-package/README.md
-        echo "" >> release-package/README.md
-        echo "Generated on: $(date -u)" >> release-package/README.md
-        echo "" >> release-package/README.md
-        echo "## Contents" >> release-package/README.md
-        echo "- results/ - Raw benchmark data" >> release-package/README.md
-        echo "- docs/ - Generated reports" >> release-package/README.md
->>>>>>> b88682d9
-        
-        # Create simple manifest
-        echo "{" > release-package/manifest.json
-        echo '  "releaseType": "benchmark-results",' >> release-package/manifest.json
-        echo "  \"generatedAt\": \"$(date -u -Iseconds)\"," >> release-package/manifest.json
-        echo '  "workflowRun": "'${{ github.run_id }}'"' >> release-package/manifest.json
-        echo "}" >> release-package/manifest.json
-        
-        # Create archive
-        tar -czf "benchmark-results.tar.gz" -C release-package .
-        
-        # Set outputs
+        
+        # Create a compressed archive
+        tar -czf "async-node-stats-benchmark-${TIMESTAMP}.tar.gz" -C release-package .
+        
+        echo "Release tag: $RELEASE_TAG"
+        echo "Release assets prepared:"
+        ls -la release-package/
+        echo "Archive created: async-node-stats-benchmark-${TIMESTAMP}.tar.gz"
+        
+        # Set outputs for the next step
         echo "release_tag=${RELEASE_TAG}" >> $GITHUB_OUTPUT
         echo "archive_name=benchmark-results.tar.gz" >> $GITHUB_OUTPUT
         echo "generated_at=$(date -u -Iseconds)" >> $GITHUB_OUTPUT
@@ -440,18 +422,7 @@
       with:
         tag_name: ${{ steps.prepare_release.outputs.release_tag }}
         release_name: "Benchmark Results - ${{ steps.prepare_release.outputs.release_tag }}"
-<<<<<<< HEAD
         body: "## AsyncLocalStorage Benchmark Results\n\nThis release contains the latest benchmark results for AsyncLocalStorage performance across different Node.js versions.\n\n### What's Included\n- Raw benchmark data for each tested Node.js version\n- Generated performance reports and analysis\n- Memory profiling results\n- Version comparison charts and tables\n\n### Generated On\n${{ steps.prepare_release.outputs.generated_at }}\n\n### Workflow Run\n[${{ github.workflow }} #${{ github.run_number }}](${{ github.server_url }}/${{ github.repository }}/actions/runs/${{ github.run_id }})\n\n### Usage\nDownload the `async-node-stats-benchmark-*.tar.gz` file and extract it to use with the async-node-stats application.\n\nThe deploy workflow will automatically download and use the latest release for building the site."
-=======
-        body: |
-          ## AsyncLocalStorage Benchmark Results
-          
-          This release contains benchmark results for AsyncLocalStorage performance.
-          
-          Generated on: ${{ steps.prepare_release.outputs.generated_at }}
-          
-          Workflow run: ${{ github.run_id }}
->>>>>>> b88682d9
         draft: false
         prerelease: false
     
